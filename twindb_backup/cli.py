--- conflicted
+++ resolved
@@ -27,15 +27,11 @@
 from twindb_backup.modifiers.base import ModifierException
 from twindb_backup.restore import restore_from_mysql, restore_from_file
 from twindb_backup.share import share
-<<<<<<< HEAD
 from twindb_backup.source.exceptions import SourceError
 from twindb_backup.status.binlog_status import BinlogStatus
 from twindb_backup.status.mysql_status import MySQLStatus
-from twindb_backup.util import ensure_empty, kill_children
-=======
 from twindb_backup.util import ensure_empty, kill_children, \
     get_hostname_from_backup_copy, get_run_type_from_backup_copy
->>>>>>> 49d59937
 from twindb_backup.verify import verify_mysql_backup
 
 PASS_CFG = click.make_pass_decorator(ConfigParser, ensure=True)
@@ -177,30 +173,22 @@
 
 
 @main.command()
-<<<<<<< HEAD
 @click.option(
     '--type', 'copy_type',
     type=click.Choice(MEDIA_TYPES),
     default='mysql'
 )
-@PASS_CFG
-def status(cfg, copy_type):
+@click.option('--hostname', help='Hostname', show_default=True,
+              default=socket.gethostname())
+@PASS_CFG
+def status(cfg, copy_type, hostname):
     """Print backups status"""
-    dst = get_destination(cfg)
+    dst = get_destination(cfg, hostname)
     print(
         dst.status(
             cls=MEDIA_STATUS_MAP[copy_type]
         )
     )
-=======
-@click.option('--hostname', help='Hostname', show_default=True,
-              default=socket.gethostname())
-@PASS_CFG
-def status(cfg, hostname):
-    """Print backups status"""
-    dst = get_destination(cfg, hostname)
-    print(dst.status())
->>>>>>> 49d59937
 
 
 @main.group('restore')
