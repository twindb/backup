# -*- coding: utf-8 -*-
"""
Module defines Base destination class and destination exception(s).
"""
import re
from abc import abstractmethod
from os.path import sep, join

from subprocess import Popen, PIPE

from twindb_backup import LOG
from twindb_backup.destination.exceptions import DestinationError
from twindb_backup.status.exceptions import CorruptedStatus
from twindb_backup.status.mysql_status import MySQLStatus


class BaseDestination(object):
    """Base destination class"""

    def __init__(self, remote_path):
        if not remote_path:
            raise DestinationError(
                'remote path must be defined and cannot be %r' % remote_path
            )
<<<<<<< HEAD
        self.remote_path = remote_path.rstrip('/')
=======
        # self.remote_path = remote_path.rstrip('/')
        self.remote_path = remote_path
        if status_path:
            self.status_path = status_path
        else:
            self.status_path = '%s/status' % remote_path
>>>>>>> 49d59937

    @abstractmethod
    def save(self, handler, name):
        """
        Save the given stream.

        :param handler: Incoming stream.
        :type handler: file
        :param name: Save stream as this name.
        :type name: str
        :raise: DestinationError if any error
        """

    @staticmethod
    def _save(cmd, handler):

        with handler as input_handler:
            LOG.debug('Running %s', ' '.join(cmd))
            try:
                proc = Popen(cmd, stdin=input_handler,
                             stdout=PIPE,
                             stderr=PIPE)
                cout_ssh, cerr_ssh = proc.communicate()

                ret = proc.returncode
                if ret:
                    if cout_ssh:
                        LOG.info(cout_ssh)
                    if cerr_ssh:
                        LOG.error(cerr_ssh)
                    raise DestinationError('%s exited with error code %d'
                                           % (' '.join(cmd), ret))
                LOG.debug('Exited with code %d', ret)
            except OSError as err:
                raise DestinationError('Failed to run %s: %s'
                                       % (' '.join(cmd), err))

    def list_files(self,
                   prefix,
                   recursive=False,
                   pattern=None,
                   files_only=False):
        """
        Get list of file by prefix

        :param prefix: Path
        :param recursive: Recursive return list of files
        :type prefix: str
        :type recursive: bool
        :param pattern: files must match with this regexp if specified
        :type pattern: str
        :param files_only: If True don't list directories
        :type files_only: bool
        :return: List of files
        :rtype: list
        """
        return sorted(
            self._match_files(
                self._list_files(
                    prefix,
                    recursive=recursive,
                    files_only=files_only
                ),
                pattern=pattern
            )
        )

    @abstractmethod
    def _list_files(self, path, recursive=False, files_only=False):
        raise NotImplementedError

    @abstractmethod
    def delete(self, obj):
        """
        Delete object from the destination

        :param obj:
        :return:
        """

    def status(self, status=None, cls=MySQLStatus):
        """
        Read or save backup status. Status is an instance of Status class.
        If status is None the function will read status from
        the remote storage.
        Otherwise it will store the status remotely.

        :param status: instance of Status class
        :type status: Status
        :param cls: class of status. By default, MySQLStatus
        :return: instance of Status class
        :rtype: Status
        """
        def _write_retry(status_content, attempts=3):
            for _ in xrange(attempts):
                self._write_status(status_content, cls=cls)
                try:
                    return self._read_status(cls=cls)
                except CorruptedStatus:
                    pass
            raise DestinationError("Can't write status")
        if status:
            return _write_retry(status, attempts=3)
        else:
            return self._read_status(cls=cls)

    @abstractmethod
    def _write_status(self, status, cls=MySQLStatus):
        """Function that actually writes status"""

    @abstractmethod
    def _read_status(self, cls=MySQLStatus):
        """Function that actually reads status"""

    @abstractmethod
    def _status_exists(self, cls=MySQLStatus):
        """Check if status file exists"""

    def get_run_type_from_full_path(self, path):
        """
        For a given backup copy path find what run_type it was.
        For example,
        s3://bucket/ip-10-0-52-101/daily/files/_etc-2018-04-05_00_07_13.tar.gz
        is a daily backup and
        /path/to/twindb-server-backups/master1/hourly/
        mysql/mysql-2018-04-08_03_51_18.xbstream.gz
        is an hourly backup.

        :param path: Full path of the backup copy
        :return: Run type this backup was taken on:

            - hourly
            - daily
            - weekly
            - monthly
            - yearly
        :rtype: str
        """
        return self.basename(path).split('/')[1]

    def basename(self, filename):
        """
        Basename of backup copy

        :param filename:
        :return:
        """
        return filename.replace(self.remote_path, '', 1).lstrip(sep)

    def get_latest_backup(self):
        """Get latest backup path"""
        cur_status = self.status()
        latest = cur_status.get_latest_backup()
        if latest is None:
            return None
        return join(self.remote_path, latest.key)

    @staticmethod
    def _match_files(files, pattern=None):
        LOG.debug('Pattern: %s', pattern)
        LOG.debug('Unfiltered files: %r', files)
        result = []
        for fil in files:
            if pattern:
                if re.search(pattern, fil):
                    result.append(fil)
            else:
                result.append(fil)
        LOG.debug('Filtered files: %r', result)
        return result<|MERGE_RESOLUTION|>--- conflicted
+++ resolved
@@ -22,16 +22,12 @@
             raise DestinationError(
                 'remote path must be defined and cannot be %r' % remote_path
             )
-<<<<<<< HEAD
         self.remote_path = remote_path.rstrip('/')
-=======
-        # self.remote_path = remote_path.rstrip('/')
         self.remote_path = remote_path
         if status_path:
             self.status_path = status_path
         else:
             self.status_path = '%s/status' % remote_path
->>>>>>> 49d59937
 
     @abstractmethod
     def save(self, handler, name):
