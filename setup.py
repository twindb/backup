--- conflicted
+++ resolved
@@ -20,11 +20,7 @@
 
 setup(
     name='twindb-backup',
-<<<<<<< HEAD
-    version='2.9.1',
-=======
     version='2.9.2',
->>>>>>> 2edd0b72
     description="TwinDB Backup tool for files, MySQL et al.",
     long_description=readme + '\n\n' + history,
     author="TwinDB Development Team",
