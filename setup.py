#!/usr/bin/env python
# -*- coding: utf-8 -*-
import os
from pip.req import parse_requirements
from setuptools import setup, find_packages

del os.link

with open('README.rst') as readme_file:
    readme = readme_file.read()

with open('HISTORY.rst') as history_file:
    history = history_file.read()

requirements = [str(ir.req) for ir in
                parse_requirements('requirements.txt', session=False)]

test_requirements = [str(ir.req) for ir in
                     parse_requirements('requirements_dev.txt', session=False)]

setup(
    name='twindb-backup',
<<<<<<< HEAD
    version='2.15.4',
=======
    version='2.15.5',
>>>>>>> c1bc76d6
    description="TwinDB Backup tool for files, MySQL et al.",
    long_description=readme + '\n\n' + history,
    author="TwinDB Development Team",
    author_email='dev@twindb.com',
    url='https://github.com/twindb/twindb_backup',
    packages=find_packages(exclude=('tests*',)),
    package_dir={'twindb_backup':
                 'twindb_backup'},
    entry_points={
        'console_scripts': [
            'twindb-backup=twindb_backup.cli:main'
        ]
    },
    include_package_data=True,
    install_requires=requirements,
    license="Apache Software License 2.0",
    zip_safe=False,
    keywords='twindb_backup',
    classifiers=[
        'Development Status :: 2 - Pre-Alpha',
        'Intended Audience :: Developers',
        'License :: OSI Approved :: Apache Software License',
        'Natural Language :: English',
        "Programming Language :: Python :: 2",
        'Programming Language :: Python :: 2.6',
        'Programming Language :: Python :: 2.7',
    ],
    test_suite='tests',
    tests_require=test_requirements
)<|MERGE_RESOLUTION|>--- conflicted
+++ resolved
@@ -20,11 +20,7 @@
 
 setup(
     name='twindb-backup',
-<<<<<<< HEAD
-    version='2.15.4',
-=======
     version='2.15.5',
->>>>>>> c1bc76d6
     description="TwinDB Backup tool for files, MySQL et al.",
     long_description=readme + '\n\n' + history,
     author="TwinDB Development Team",
