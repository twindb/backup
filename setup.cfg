--- conflicted
+++ resolved
@@ -1,9 +1,5 @@
 [bumpversion]
-<<<<<<< HEAD
-current_version = 2.9.1
-=======
 current_version = 2.9.2
->>>>>>> 2edd0b72
 commit = True
 tag = False
 
