--- conflicted
+++ resolved
@@ -14,12 +14,9 @@
     env: PLATFORM=ubuntu DISTRO=ubuntu OS_VERSION=xenial DOCKER_IMAGE=twindb/backup-test:xenial
   - python: '2.7'
     env: PLATFORM=ubuntu DISTRO=ubuntu OS_VERSION=bionic DOCKER_IMAGE=twindb/backup-test:bionic
-<<<<<<< HEAD
   - python: '2.7'
     env: PLATFORM=ubuntu DISTRO=ubuntu OS_VERSION=cosmic DOCKER_IMAGE=twindb/backup-test:cosmic
-=======
 
->>>>>>> 4ea72677
 services:
 - docker
 
